--- conflicted
+++ resolved
@@ -478,11 +478,7 @@
         auto opNames = notSupportInfo.str();
         LOG(FATAL) << "These Op Not Support: " << opNames.substr(0, opNames.size() - 2);
     }
-<<<<<<< HEAD
-=======
-    DCHECK_EQ(notSupportOps.size(), 0) << "These Op Not Support: " << notSupportInfo.str();
-
->>>>>>> d6795ad0
+
     flatbuffers::FlatBufferBuilder builderOutput(1024);
     builderOutput.ForceDefaults(true);
     auto len = MNN::Net::Pack(builderOutput, netT.get());
