//
//  llm.cpp
//
//  Created by MNN on 2023/08/25.
//  ZhaodeWang
//
// #define MNN_OPEN_TIME_TRACE 1

#include <iostream>
#include <fstream>
#include <sstream>
#include <unordered_set>
#include <regex>

#include <MNN/expr/ExecutorScope.hpp>
#include <MNN/AutoTime.hpp>
#include "cpp/ExprDebug.hpp"
#include "llm/llm.hpp"
#include "evaluation/evaluation.hpp"
#include "sampler.hpp"
#include "prompt.hpp"
#include "tokenizer.hpp"
#include "llmconfig.hpp"
// 0: no debug, 1: test op time, 2: print tensor info
#define DEBUG_MODE 0

#ifdef LLM_SUPPORT_VISION
#include "httplib.h"
#include <cv/cv.hpp>
#endif

using namespace MNN::Express;
namespace MNN {
namespace Transformer {

<<<<<<< HEAD

// Lvlm starts
=======
typedef void (*DequantFunction)(const uint8_t*, float*, float, float, int);

static void q41_dequant_ref(const uint8_t* src, float* dst, float scale, float zero, int size) {
    for (int i = 0; i < size / 2; i++) {
        int x = src[i];
        int x1 = x / 16 - 8;
        int x2= x % 16 - 8;
        float w1 = x1 * scale + zero;
        float w2 = x2 * scale + zero;
        dst[2 * i] = w1;
        dst[2 * i + 1] = w2;
    }
}

static void q81_dequant_ref(const uint8_t* src, float* dst, float scale, float zero, int size) {
    for (int i = 0; i < size; i++) {
        dst[i] = src[i] * scale + zero;
    }
}

class DiskEmbedding {
public:
    explicit DiskEmbedding(const std::shared_ptr<LlmConfig>& config);
    ~DiskEmbedding() {}
    void embedding(const std::vector<int>& input_ids, float* ptr);
private:
    void seek_read(uint8_t* dst, int size, int offset);
    std::unique_ptr<uint8_t[]> alpha_ = nullptr;
    std::unique_ptr<uint8_t[]> weight_ = nullptr;
    std::unique_ptr<FILE, decltype(&fclose)> fp_;
    DequantFunction dequant_;
    int hidden_size_, weight_token_size_;
    int w_offset_, block_num_, quant_block_, quant_bit_;
};

void DiskEmbedding::seek_read(uint8_t* dst, int size, int offset) {
    fseek(fp_.get(), offset, SEEK_SET);
    size_t bytes_read = fread(dst, 1, size, fp_.get());
    (void)bytes_read;
}

DiskEmbedding::DiskEmbedding(const std::shared_ptr<LlmConfig>& config) : fp_(nullptr, &fclose) {
    auto tie_embeddings = config->tie_embeddings();
    hidden_size_ = config->hidden_size();
    if (tie_embeddings.size() == 5) {
        w_offset_    = tie_embeddings[0];
        quant_bit_   = tie_embeddings[3];
        quant_block_ = tie_embeddings[4];
        block_num_ = hidden_size_ / quant_block_;
        weight_token_size_ = hidden_size_ * quant_bit_ / 8;
        fp_.reset(fopen(config->llm_weight().c_str(), "rb"));
        // TODO: optimize dequant function
        dequant_ = quant_bit_ == 8 ? q81_dequant_ref : q41_dequant_ref;
        int a_offset    = tie_embeddings[1];
        int alpha_size  = tie_embeddings[2];
        alpha_.reset(new uint8_t[alpha_size]);
        seek_read(alpha_.get(), alpha_size, a_offset);
    } else {
        weight_token_size_ = hidden_size_ * sizeof(int16_t);
        fp_.reset(fopen(config->embedding_file().c_str(), "rb"));
    }
    weight_.reset(new uint8_t[weight_token_size_]);
}

void DiskEmbedding::embedding(const std::vector<int>& input_ids, float* dst) {
    if (alpha_.get()) {
        // quant
        for (size_t i = 0; i < input_ids.size(); i++) {
            int token = input_ids[i];
            seek_read(weight_.get(), weight_token_size_, w_offset_ + token * weight_token_size_);
            auto dptr = dst + i * hidden_size_;
            auto alpha_ptr = reinterpret_cast<float*>(alpha_.get()) + token * block_num_ * 2;
            for (int n = 0; n < block_num_; n++) {
                auto dst_ptr = dptr + n * quant_block_;
                uint8_t* src_ptr = weight_.get() + n * (quant_block_ * quant_bit_ / 8);
                float zero = (alpha_ptr + n * 2)[0];
                float scale = (alpha_ptr + n * 2)[1];
                dequant_(src_ptr, dst_ptr, scale, zero, quant_block_);
            }
        }
    } else {
        // bf16
        for (size_t i = 0; i < input_ids.size(); i++) {
            seek_read(weight_.get(), weight_token_size_, input_ids[i] * weight_token_size_);
            int16_t* dst_ptr = reinterpret_cast<int16_t*>(dst + i * hidden_size_);
            for (int j = 0; j < hidden_size_; j++) {
                dst_ptr[j * 2] = 0;
                dst_ptr[j * 2 + 1] = reinterpret_cast<int16_t*>(weight_.get())[j];
            }
        }
    }
}

>>>>>>> 707b8a41
class Lvlm : public Llm {
public:
    Lvlm(std::shared_ptr<LlmConfig> config) : Llm(config) {
        image_size_ = config->llm_config_.value("image_size", image_size_);
        image_pad_ = config->llm_config_.value("image_pad", image_pad_);
        vision_start_ = config->llm_config_.value("vision_start", vision_start_);
        vision_end_ = config->llm_config_.value("vision_end", vision_end_);
        image_mean_ = config->llm_config_.value("image_mean", image_mean_);
        image_norm_ = config->llm_config_.value("image_norm", image_norm_);
    }
    ~Lvlm() { visual_module_.reset(); }
    virtual void load() override;

    virtual std::vector<int> tokenizer_encode(const std::string& query, bool use_template = true) override;
    virtual MNN::Express::VARP embedding(const std::vector<int>& input_ids) override;
private:
    int image_size_ = 448, vision_start_ = 151857, vision_end_ = 151858, image_pad_ = 151859;
    std::vector<float> image_mean_ {122.7709383 , 116.7460125 , 104.09373615};
    std::vector<float> image_norm_ {0.01459843, 0.01500777, 0.01422007};
    std::vector<int> image_process(const std::string& img_info);
    std::shared_ptr<Module> visual_module_;
    std::vector<VARP> image_embeddings_;
};

// Llm start
Llm* Llm::createLLM(const std::string& config_path) {
    std::shared_ptr<LlmConfig> config(new LlmConfig(config_path));
    Llm* llm = nullptr;
    if (config->is_visual()) {
        llm = new Lvlm(config);
    } else {
        llm = new Llm(config);
    }
    return llm;
}

static MNNForwardType backend_type_convert(const std::string& type_str) {
    if (type_str == "cpu") return MNN_FORWARD_CPU;
    if (type_str == "metal") return MNN_FORWARD_METAL;
    if (type_str == "cuda") return MNN_FORWARD_CUDA;
    if (type_str == "opencl") return MNN_FORWARD_OPENCL;
    if (type_str == "opengl") return MNN_FORWARD_OPENGL;
    if (type_str == "vulkan") return MNN_FORWARD_VULKAN;
    if (type_str == "npu") return MNN_FORWARD_NN;
    return MNN_FORWARD_AUTO;
}

std::string Llm::dump_config() {
    return config_->config_.dump();
}

bool Llm::set_config(const std::string& content) {
    return config_->config_.merge(content.c_str());
}

void Llm::init_runtime() {
    ScheduleConfig config;
    BackendConfig cpuBackendConfig;
    config.type          = backend_type_convert(config_->backend_type());
    config.numThread     = config_->thread_num();
    if (config_->power() == "high") {
        cpuBackendConfig.power = BackendConfig::Power_High;
    } else if (config_->power() == "low") {
        cpuBackendConfig.power = BackendConfig::Power_Low;
    }
    if (config_->memory() == "high") {
        cpuBackendConfig.memory = BackendConfig::Memory_High;
    } else if (config_->memory() == "low") {
        cpuBackendConfig.memory = BackendConfig::Memory_Low;
    }
    if (config_->precision() == "high") {
        cpuBackendConfig.precision = BackendConfig::Precision_High;
    } else if (config_->precision() == "low") {
        cpuBackendConfig.precision = BackendConfig::Precision_Low;
    }
    config.backendConfig = &cpuBackendConfig;
    ExecutorScope::Current()->setGlobalExecutorConfig(config.type, cpuBackendConfig, config.numThread);

    runtime_manager_.reset(Executor::RuntimeManager::createRuntimeManager(config));
    runtime_manager_->setHint(MNN::Interpreter::MEM_ALLOCATOR_TYPE, 0);
    runtime_manager_->setHint(MNN::Interpreter::DYNAMIC_QUANT_OPTIONS, 1); // 1: per batch quant, 2: per tensor quant
    runtime_manager_->setHint(MNN::Interpreter::QKV_QUANT_OPTIONS, config_->quant_qkv());
    runtime_manager_->setHint(MNN::Interpreter::KVCACHE_SIZE_LIMIT, config_->kvcache_limit());
    std::string tmpPath = config_->tmp_path();
    if (config_->kvcache_mmap()) {
        runtime_manager_->setExternalPath(tmpPath, MNN::Interpreter::EXTERNAL_PATH_KVCACHE_DIR);
    }
    if (config_->use_mmap()) {
        runtime_manager_->setExternalPath(tmpPath, MNN::Interpreter::EXTERNAL_WEIGHT_DIR);
    }

#if DEBUG_MODE==1
    runtime_manager_->setMode(MNN::Interpreter::Session_Debug);
    _initTimeTrace();
#endif
#if DEBUG_MODE==2
    runtime_manager_->setMode(MNN::Interpreter::Session_Debug);
    _initTensorStatic();
#endif
    {
        runtime_manager_->setCache(".tempcache");
    }
}

void Llm::load() {
    init_runtime();
    // init module status
    key_value_shape_ = config_->key_value_shape();
    is_single_ = config_->is_single();
    attention_fused_ = config_->attention_fused();
    MNN_PRINT("### is_single_ = %d\n", is_single_);
    // 1. load vocab
    MNN_PRINT("load tokenizer\n");
    tokenizer_.reset(Tokenizer::createTokenizer(config_->tokenizer_file()));
    MNN_PRINT("load tokenizer Done\n");
<<<<<<< HEAD
    // 2. load model
=======
    disk_embedding_.reset(new DiskEmbedding(config_));
    // 3. load model
>>>>>>> 707b8a41
    Module::Config module_config;
    module_config.shapeMutable = true;
    module_config.rearrange = true;
    // using base module for lora module
    if (base_module_ != nullptr) {
        module_config.base = base_module_;
    }
    int layer_nums = config_->layer_nums();
    if (is_single_) {
        // load single model
        key_value_shape_.insert(key_value_shape_.begin(), layer_nums);
        modules_.resize(1);
        std::string model_path = config_->llm_model();
        MNN_PRINT("load %s ... ", model_path.c_str());
        runtime_manager_->setExternalFile(config_->llm_weight());
        if (attention_fused_) {
            modules_[0].reset(Module::load(
                                           {"input_ids", "attention_mask", "position_ids"},
                                           {"logits"}, model_path.c_str(), runtime_manager_, &module_config));
        } else {
            modules_[0].reset(Module::load(
                                           {"input_ids", "attention_mask", "position_ids", "past_key_values"},
                                           {"logits", "presents"}, model_path.c_str(), runtime_manager_, &module_config));
        }
        MNN_PRINT("Load Module Done!\n");
    } else {
        MNN_ERROR("Split version is deprecated\n");
    }
    decode_modules_.resize(modules_.size());
    for (int v=0; v<modules_.size(); ++v) {
        decode_modules_[v].reset(Module::clone(modules_[v].get()));
    }
    MNN_PRINT("Clone Decode Module Done!\n");

    prefill_modules_ = modules_;

    // workflow instruments
    // 3. create Sampler
    mSampler.reset(Sampler::createSampler(this, config_));
    MNN_PRINT("Sampler initiated!\n");
    // 4. create PromptLib
    mPromptLib.reset(PromptLib::createPromptLib(this, config_));
    MNN_PRINT("PromptLib initiated!\n");
    // 5. reset
    reset();
    MNN_PRINT("Llm Session Init!\n");
}

size_t Llm::apply_lora(const std::string& lora_path) {
    std::string model_path = config_->base_dir_ + "/" + lora_path;
    Module::Config module_config;
    module_config.shapeMutable = true;
    module_config.rearrange = true;
    module_config.base = modules_.begin()->get();
    size_t lora_index = modules_.size();
    if (attention_fused_) {
        modules_.emplace_back(Module::load({"input_ids", "attention_mask", "position_ids"},
                                           {"logits"}, model_path.c_str(), runtime_manager_, &module_config));
    } else {
        modules_.emplace_back(Module::load({"input_ids", "attention_mask", "position_ids", "past_key_values"},
                                           {"logits", "presents"}, model_path.c_str(), runtime_manager_, &module_config));
    }
    select_module(lora_index);
    return lora_index;
}

Llm* Llm::create_lora(const std::string& lora_path) {
    auto llm = new Llm(config_);
    llm->set_config("{\"llm_model\": \"" + lora_path + "\"}");
    llm->base_module_ = modules_.begin()->get();
    llm->load();
    return llm;
}

bool Llm::release_module(size_t index) {
    if (index >= modules_.size()) {
        return false;
    }
    if (prefill_modules_[0] == modules_[index]) {
        select_module(0);
    }
    modules_[index].reset();
    return true;
}

bool Llm::select_module(size_t index) {
    if (index >= modules_.size()) {
        return false;
    }
    if (modules_[index] == nullptr) {
        return false;
    }
    if (decode_modules_.empty()) {
        decode_modules_.resize(modules_.size());
        prefill_modules_.resize(modules_.size());
    }
    decode_modules_[0].reset(Module::clone(modules_[index].get()));
    prefill_modules_[0] = modules_[index];
    return true;
}

void Llm::trace(bool start) {
    auto status = MNN::Interpreter::Session_Resize_Check;
    if (start) {
        status = MNN::Interpreter::Session_Resize_Check;
    } else {
        status = MNN::Interpreter::Session_Resize_Fix;
    }
    for (auto& m : decode_modules_) {
        m->traceOrOptimize(status);
    }

    runtime_manager_->updateCache();
    mTracing = start;
}

<<<<<<< HEAD
VARP Llm::forward(const std::vector<int>& input_ids, int kv_seq_len_, int gen_seq_len_, bool is_prefill) {
    if (is_prefill) current_modules_ = prefill_modules_;
    else current_modules_ = decode_modules_;
=======
void Llm::tuning(TuneType type, std::vector<int> candidates) {
    if(type != OP_ENCODER_NUMBER) {
        MNN_ERROR("tuning type not supported\n");
        return;
    }
    if(config_->backend_type() != "metal") {
        return;
    }

    current_modules_ = decode_modules_;
    int64_t min_time = INT64_MAX;
    int prefer_candidate = 10;
    for(auto& candidate : candidates) {
        runtime_manager_->setHint(MNN::Interpreter::OP_ENCODER_NUMBER_FOR_COMMIT, candidate);

        auto st = std::chrono::system_clock::now();
        auto logits = forward({0});
        if (nullptr == logits.get()) {
            return;
        }
        if (logits->getInfo()->size == 0) {
            return;
        }
        auto token = sample(logits, {});
        auto et = std::chrono::system_clock::now();
        int64_t time = std::chrono::duration_cast<std::chrono::microseconds>(et - st).count();
        if(time < min_time) {
            prefer_candidate = candidate;
            min_time = time;
            //MNN_PRINT("op encode number:%d, decode time: %lld us\n", candidate, time);
        }
    }
    runtime_manager_->setHint(MNN::Interpreter::OP_ENCODER_NUMBER_FOR_COMMIT, prefer_candidate);
}

VARP Llm::forward(const std::vector<int>& input_ids) {
>>>>>>> 707b8a41
    int seq_len = input_ids.size();
    auto attention_mask = gen_attention_mask(seq_len, kv_seq_len_, gen_seq_len_);
    auto position_ids = gen_position_ids(seq_len, kv_seq_len_, gen_seq_len_);
    VARP logits;
    if (is_single_) {
        std::vector<MNN::Express::VARP> outputs;
        auto hidden_states = embedding(input_ids);
        if (attention_fused_) {
            outputs = current_modules_.back()->onForward({hidden_states, attention_mask, position_ids});
        } else {
            outputs = current_modules_.back()->onForward({hidden_states, attention_mask, position_ids, past_key_values_[0]});
        }
        if (outputs.empty()) {
            return nullptr;
        }
        logits = outputs[0];
        if (!attention_fused_) {
            past_key_values_[0] = outputs[1];
        }
    } else {
        MNN_ERROR("Split models is deprecated\n");
        return nullptr;
    }
    return logits;
}

// < "app_type": "chat"
bool Llm::getUserPrompt(bool from_file, std::istream* is, std::string& user_str) {
    if (!from_file) std::cout << "\nQ: ";
    return (bool)std::getline(*is, user_str);
}

void Llm::chat(bool session_by_line, bool from_file, 
               std::istream* is, std::ostream* os, 
               const char* end_with, std::string exit_token, std::string reset_token) {
    // handle system prompt
    reset();
    std::string user_str;
    while (getUserPrompt(from_file, is, user_str)) {
        // whether to end
        if (user_str == exit_token) {
            reset();
            break;
        }
        // whether to reset
        if (session_by_line || user_str == reset_token) {
            reset();
            if (!from_file) std::cout << "\nreset done." << std::endl;
            continue;
        }
        // get answer
        (*os) << "\nA: " << std::flush;
        response(user_str, os, end_with);
        (*os) << std::endl;
    }
    reset();
}

std::string Llm::response(const std::string& user_str, std::ostream* os, const char* end_with) {
    mPromptLib->appendUserPrompt(user_str);
    auto assistant_str = generate(mPromptLib->getLLMInput(), os, end_with);
    mPromptLib->appendLLMOutput(assistant_str);
    return assistant_str;
}
// "app_type": "chat" >



void Llm::reset() {
    // clear KV cache
    // KV cache automatically cleared as long as seq_len reset!
    mLlmSessionInfos.clear();
    mLlmSessionInfos.emplace_back(LlmSessionInfo()); 
}

bool Llm::reuse_kv() const {
    return config_->reuse_kv();
}


// < generate
void Llm::generate_init() {
    // handle past_key_values if not attention_fused_
    past_key_values_.clear();
    if (!attention_fused_) {
        if (is_single_) {
            past_key_values_.push_back(_Input(key_value_shape_, NCHW));
        } else {
            MNN_ERROR("Split version is deprecated\n");
        }
    }
    if (!reuse_kv()) {
        // only reset sampler. The history is handled by mPromptLib.
        mLlmSessionInfos[0].resetSamplerFields();
    }
    current_modules_ = prefill_modules_;
}

std::string Llm::generate(const std::string& prompt, std::ostream* os, const char* end_with) {
    if (prompt.empty()) { return ""; }
    if (!end_with) { end_with = "\n"; }
    // std::cout << "# prompt : " << prompt << std::endl;
    auto input_ids = tokenizer(prompt);
    std::string out_str = generate(input_ids, os, end_with);
    return out_str;
}

std::string Llm::generate(const std::vector<int>& input_ids, std::ostream* os, const char* end_with) {
    if (mTracing) return generateTrace(input_ids, os, end_with);
    if (input_ids.empty()) { return ""; }
    if (!end_with) { end_with = "\n"; }
    generate_init();
    // printf("input_ids (%lu): ", input_ids.size()); for (auto id : input_ids) printf("%d, ", id); printf("\n");
    std::string out_str = mSampler->sample(input_ids, os, end_with, &(mLlmSessionInfos[0].mTimePerformance));
    return out_str;
}


std::string Llm::generateTrace(const std::vector<int>& input_ids, std::ostream* os, const char* end_with) {
    if (mTracing) {
        // Skip real forward
        current_modules_ = prefill_modules_;
        forward(input_ids, input_ids.size(), 0, true);
        current_modules_ = decode_modules_;
        forward({input_ids[0]}, input_ids.size() + 1, 1, false);
        forward({input_ids[0]}, input_ids.size() + 2, 1, false);
        return "Test";
    }
<<<<<<< HEAD
    return "Test";
}

std::vector<int> Llm::tokenizer(const std::string& prompt) {
    return tokenizer_->encode(prompt);
}

// generate >
=======
    prompt_len_ = static_cast<int>(input_ids.size());
    history_ids_.insert(history_ids_.end(), input_ids.begin(), input_ids.end()); // push to history_ids_
    auto st = std::chrono::system_clock::now();
    current_modules_ = prefill_modules_;
    auto logits = forward(input_ids);
    if (nullptr == logits.get()) {
        return "";
    }
    int token = sample(logits, history_ids_);
    auto et = std::chrono::system_clock::now();
    current_modules_ = decode_modules_;
    std::string output_str = tokenizer_decode(token);
    prefill_us_ = std::chrono::duration_cast<std::chrono::microseconds>(et - st).count();
    *os << output_str << std::flush;
    while (gen_seq_len_ < config_->max_new_tokens()) {
        st = std::chrono::system_clock::now();
        history_ids_.push_back(token);
        logits = nullptr;
        logits = forward({token});
        if (nullptr == logits.get()) {
            return "";
        }
        if (logits->getInfo()->size == 0) {
            return "";
        }
        token = sample(logits, history_ids_);
        et = std::chrono::system_clock::now();
        decode_us_ += std::chrono::duration_cast<std::chrono::microseconds>(et - st).count();
        if (is_stop(token)) {
            *os << end_with << std::flush;
            break;
        }
        auto word = tokenizer_decode(token);
        *os << word << std::flush;
        output_str += word;
    }
    ExecutorScope::Current()->gc(Executor::FULL);
#ifdef DUMP_PROFILE_INFO
    print_speed();
#endif
    return output_str;
}

std::vector<int> Llm::tokenizer_encode(const std::string& user_content, bool use_template) {
    if (!use_template) {
        return tokenizer_->encode(user_content);
    }
    auto prompt = apply_prompt_template(user_content);
    auto input_ids = tokenizer_->encode(prompt);
    return input_ids;
}

std::string Llm::response(const std::string& user_content, std::ostream* os, const char* end_with) {
    generate_init();
    if (!end_with) { end_with = "\n"; }
    std::vector<int> input_ids;
    if (config_->reuse_kv()) {
        auto prompt = apply_prompt_template(user_content);
        if (all_seq_len_ > 0) {
            prompt = "<|im_end|>\n" + prompt;
        }
        input_ids = tokenizer_->encode(prompt);
    } else {
        input_ids = tokenizer_encode(user_content);
    }
    return generate(input_ids, os, end_with);
}
>>>>>>> 707b8a41


// < evaluation
std::vector<float> Llm::perplexity(std::string prompt_file, std::ostream* perfOS) {
    return mSampler->perplexity(prompt_file, perfOS);
}
// evaluation >


Llm::~Llm() {
#if DEBUG_MODE==1
    if (nullptr != gTimeTraceInfo) {
        float opSummer = 0.0f;
        float opFlopsSummber = 0.0f;
        for (auto& iter : gTimeTraceInfo->mTypes) {
            float summer = 0.0f;
            float summerflops = 0.0f;
            for (auto& t : iter.second) {
                for (auto& t0 : t.second) {
                    summer += t0.first;
                    summerflops += t0.second;
                }
            }
            summer = summer;
            summerflops = summerflops;
            MNN_PRINT("%s : %.7f, FLOP: %.7f, Speed: %.7f GFlops\n", iter.first.c_str(), summer, summerflops, summerflops / summer);
            opSummer += summer;
            opFlopsSummber+= summerflops;
        }
        MNN_PRINT("OP Summer: %.7f, Flops: %.7f, Speed: %.7f GFlops\n", opSummer, opFlopsSummber, opFlopsSummber/opSummer);
    }
#endif
    current_modules_.clear();
    decode_modules_.clear();
    prefill_modules_.clear();
    modules_.clear();
    runtime_manager_.reset();
}

// < speed
void Llm::print_speed() {
    printf("\n#################################\n");
    printf("average   total speed = %.3f tok/s\n", average_total_speed());
    printf("average prefill speed = %.3f tok/s\n", average_prefill_speed());
    printf("average  decode speed = %.3f tok/s\n", average_decode_speed());
    printf("##################################\n");
}

void Llm::print_speed(std::ostream* os) {
    mLlmSessionInfos[0].print_speed(os);
}

float Llm::average_total_speed() {
    return mLlmSessionInfos[0].average_total_speed();
}  
float Llm::average_prefill_speed() {
    // prefill response rate
    return mLlmSessionInfos[0].average_prefill_speed();
}
float Llm::average_decode_speed() {
    return mLlmSessionInfos[0].average_decode_speed();
}
float Llm::getTotalPrefillTime() {
    return mLlmSessionInfos[0].getTotalPrefillTime();
}
float Llm::getTotalDecodeTime() {
    return mLlmSessionInfos[0].getTotalDecodeTime();
}
int Llm::getTotalPromptLen() {
    return mLlmSessionInfos[0].getTotalPromptLen();
}
int Llm::getTotalDecodeLen() {
    return mLlmSessionInfos[0].getTotalDecodeLen();
}
// speed >

static inline bool needNewVar(VARP var, int axis, int seq_len) {
    if (var == nullptr) {
        return true;
    }
    if (var->getInfo()->dim[axis] != seq_len) {
        return true;
    }
    return false;
}

VARP Llm::embedding(const std::vector<int>& input_ids) {
    AUTOTIME;
    int hidden_size = config_->hidden_size();
    int seq_len = static_cast<int>(input_ids.size());
    if (needNewVar(inputs_embeds_, 0, seq_len)) {
        inputs_embeds_ = _Input({seq_len, 1, hidden_size}, NCHW);
    }
    // disk embedding to save memory
    disk_embedding_->embedding(input_ids, inputs_embeds_->writeMap<float>());
    return inputs_embeds_;
}

std::string Llm::tokenizer_decode(int id) {
    std::string word = tokenizer_->decode(id);
    // Fix utf-8 garbled characters
    if (word.length() == 6 && word[0] == '<' && word[word.length()-1] == '>' && word[1] == '0' && word[2] == 'x') {
        int num = std::stoi(word.substr(3, 2), nullptr, 16);
        word = static_cast<char>(num);
    }
    return word;
}

VARP Llm::gen_attention_mask(int seq_len, int kv_seq_len_, int gen_seq_len_) {
    int prev_seq_len_ = kv_seq_len_ - seq_len;
    if (seq_len == 1) {
        kv_seq_len_ = seq_len;
    }
    if (config_->attention_mask() == "float") {
        if (needNewVar(attention_mask_, 2, seq_len)) {
            attention_mask_ = _Input({1, 1, seq_len, kv_seq_len_}, NCHW, halide_type_of<float>());
        } else {
            return attention_mask_;
        }
        auto ptr = attention_mask_->writeMap<float>();
        for (int i = 0; i < seq_len; i++) {
            for (int j = 0; j < kv_seq_len_; j++) {
                int row = i + prev_seq_len_;
                ptr[kv_seq_len_ * i + j] = (j > row) * std::numeric_limits<float>::lowest();
            }
        }
        return attention_mask_;
    } else {
        if (needNewVar(attention_mask_, 2, seq_len)) {
            attention_mask_ = _Input({1, 1, seq_len, kv_seq_len_}, NCHW, halide_type_of<int>());
        } else {
            return attention_mask_;
        }
        auto ptr = attention_mask_->writeMap<int>();
        if (config_->attention_mask() == "glm") {
            // chatglm
            for (int i = 0; i < seq_len * kv_seq_len_; i++) {
                ptr[i] = 0;
            }
            if (seq_len > 1) {
                for (int i = 1; i < seq_len; i++) {
                    ptr[seq_len * i - 1] = 1;
                }
            }
        } else {
            bool is_glm2 = config_->attention_mask() == "glm2";
            for (int i = 0; i < seq_len; i++) {
                for (int j = 0; j < kv_seq_len_; j++) {
                    int row = i + prev_seq_len_;
                    ptr[seq_len * i + j] = is_glm2 ? j > row : j <= row;
                }
            }
        }
        return attention_mask_;
    }
}

VARP Llm::gen_position_ids(int seq_len, int kv_seq_len_, int gen_seq_len_) {
    int prev_seq_len_ = kv_seq_len_ - seq_len;
    if (config_->attention_mask() == "glm") {
        // chatglm
        if (needNewVar(position_ids_, 2, seq_len)) {
            position_ids_ = _Input({1, 2, seq_len}, NCHW, halide_type_of<int>());
        }
        auto ptr = position_ids_->writeMap<int>();
        if (seq_len == 1) {
            ptr[0] = prev_seq_len_ - gen_seq_len_ - 2;
            ptr[1] = gen_seq_len_ + 1;
        } else {
            for (int i = 0; i < seq_len - 1; i++) {
                ptr[i] = i;
                ptr[seq_len + i] = 0;
            }
            ptr[seq_len - 1] = seq_len - 2;
            ptr[2 * seq_len - 1] = 1;
        }
        return position_ids_;
    } else {
        bool is_glm2 = config_->attention_mask() == "glm2";
        if (needNewVar(position_ids_, 0, seq_len)) {
            position_ids_ = _Input({seq_len}, NCHW, halide_type_of<int>());
        }
        auto ptr = position_ids_->writeMap<int>();
        if (seq_len == 1) {
            ptr[0] = is_glm2 ? gen_seq_len_ : prev_seq_len_;
        } else {
            for (int i = 0; i < seq_len; i++) {
                ptr[i] = i + prev_seq_len_;
            }
        }
        return position_ids_;
    }
}

bool Llm::is_stop(int token_id) {
    return tokenizer_->is_stop(token_id);
}

void Lvlm::load() {
    Llm::load();
    Module::Config module_config;
    module_config.shapeMutable = true;
    module_config.rearrange = false;
    runtime_manager_->setExternalFile(config_->visual_model() + ".weight");
    visual_module_.reset(Module::load({}, {}, config_->visual_model().c_str(), runtime_manager_, &module_config));
}

std::vector<int> Lvlm::image_process(const std::string& image_info) {
#ifdef LLM_SUPPORT_VISION
    VARP image = nullptr;
    if (image_info.substr(0, 4) == "http") {
        std::regex url_regex(R"(^https?://([^/]+)(/.*))");
        std::smatch url_match_result;
        std::string host, path;
        if (std::regex_search(image_info, url_match_result, url_regex) && url_match_result.size() == 3) {
            host = url_match_result[1].str();
            path = url_match_result[2].str();
        }
        // std::cout << host << "#" << path << std::endl;
        httplib::Client cli(host);
        auto res = cli.Get(path);
        std::string img_file = "downloaded_image.jpg";
        if (res && res->status == 200) {
            std::ofstream file(img_file, std::ios::binary);
            if (file.is_open()) {
                file.write(res->body.c_str(), res->body.size());
                std::cout << "Image has been downloaded successfully." << std::endl;
                file.close();
            } else {
                std::cerr << "Unable to open file to write image." << std::endl;
                exit(0);
            }
        } else {
            std::cerr << "Failed to download image. Status code: " << (res ? res->status : 0) << std::endl;
            exit(0);
        }
        image = MNN::CV::imread(img_file);
    } else {
        image = MNN::CV::imread(image_info);
    }
    image = MNN::CV::resize(image, {image_size_, image_size_}, 0, 0, MNN::CV::INTER_LINEAR, MNN::CV::COLOR_BGR2RGB, image_mean_, image_norm_);
    image = MNN::Express::_Unsqueeze(image, {0});
    image = MNN::Express::_Convert(image, NC4HW4);
    auto image_embedding = visual_module_->forward(image);
    image_embeddings_.push_back(image_embedding);
    int visual_len = image_embedding->getInfo()->dim[0];
    std::vector<int> img_ids(visual_len, image_pad_);
    img_ids.insert(img_ids.begin(), vision_start_);
    img_ids.push_back(vision_end_);
    return img_ids;
#else
    return std::vector<int>(0);
#endif
}

<<<<<<< HEAD
std::vector<int> Lvlm::tokenizer(const std::string& prompt) {
=======
std::vector<int> Lvlm::tokenizer_encode(const std::string& query, bool use_template) {
    auto prompt = apply_prompt_template(query);
>>>>>>> 707b8a41
    // split query
    std::regex img_regex("<img>(.*?)</img>");
    std::string::const_iterator searchStart(prompt.cbegin());
    std::smatch match;
    std::vector<std::string> img_infos;
    std::vector<int> ids {};

    while (std::regex_search(searchStart, prompt.cend(), match, img_regex)) {
        // std::cout << "img match: " << match[1].str() << std::endl;
        auto txt_ids = tokenizer_->encode(match.prefix().str());
        ids.insert(ids.end(), txt_ids.begin(), txt_ids.end());
        auto img_ids = image_process(match[1].str());
        ids.insert(ids.end(), img_ids.begin(), img_ids.end());
        searchStart = match.suffix().first;
    }
    if (searchStart != prompt.cend()) {
        auto txt_ids = tokenizer_->encode(std::string(searchStart, prompt.cend()));
        ids.insert(ids.end(), txt_ids.begin(), txt_ids.end());
    }
    // printf("ids = ["); for (auto id : ids) printf("%d, ", id); printf("]\n");
    return ids;
}

VARP Lvlm::embedding(const std::vector<int>& input_ids) {
    if (input_ids.size() == 1) {
        return Llm::embedding(input_ids);
    }
    std::vector<VARP> embeddings;
    int img_idx = 0;
    std::vector<int> cur_txt_ids;
    for (int i = 0; i < input_ids.size(); i++) {
        int id = input_ids[i];
        if (id == image_pad_) {
            continue;
        }
        cur_txt_ids.push_back(id);
        if (id == vision_start_) {
            auto txt_embedding = Llm::embedding(cur_txt_ids);
            auto img_embedding = image_embeddings_[img_idx++];
            embeddings.push_back(txt_embedding);
            embeddings.push_back(img_embedding);
        } else if (id == vision_end_) {
            cur_txt_ids.clear();
            cur_txt_ids.push_back(id);
        }
    }
    if (!cur_txt_ids.empty()) {
        auto txt_embedding = Llm::embedding(cur_txt_ids);
        embeddings.push_back(txt_embedding);
    }
    auto embedding = MNN::Express::_Concat(embeddings, 0);
    return embedding;
}
// Llm end

// Embedding start
float Embedding::dist(VARP var0, VARP var1) {
    auto distVar = _Sqrt(_ReduceSum(_Square(var0 - var1)));
    auto dist = distVar->readMap<float>()[0];
    return dist;
}

Embedding* Embedding::createEmbedding(const std::string& config_path, bool load) {
    std::shared_ptr<LlmConfig> config(new LlmConfig(config_path));
    Embedding* embedding = new Embedding(config);
    if (load) {
        embedding->load();
    }
    return embedding;
}

Embedding::Embedding(std::shared_ptr<LlmConfig> config) : Llm(config) {}

int Embedding::dim() const { return config_->hidden_size(); }

void Embedding::load() {
    init_runtime();
    printf("load tokenizer\n");
    std::cout << config_->tokenizer_file() << std::endl;
    // 1. load vocab
    tokenizer_.reset(Tokenizer::createTokenizer(config_->tokenizer_file()));
    printf("load tokenizer Done\n");
    // 2. load model
    Module::Config module_config;
    module_config.shapeMutable = true;
    module_config.rearrange = true;
    auto model_path = config_->llm_model();
    MNN_PRINT("load %s ... ", model_path.c_str());
    modules_.resize(1);
    modules_[0].reset(Module::load(
                                   {"input_ids", "attention_mask", "position_ids"},
                                   {"sentence_embeddings"}, model_path.c_str(), runtime_manager_, &module_config));
    MNN_PRINT("Done!\n");
}

VARP Embedding::ids_embedding(const std::vector<int>& ids) {
    int prompt_len = ids.size();
    auto inputs_ids = embedding(ids);
    auto attention_mask = gen_attention_mask(prompt_len);
    auto position_ids = gen_position_ids(prompt_len);
    auto outputs = modules_[0]->onForward({inputs_ids, attention_mask, position_ids});
    auto sentence_embeddings = outputs[0];
    return sentence_embeddings;
}

VARP Embedding::txt_embedding(const std::string& txt) {
<<<<<<< HEAD
    return ids_embedding(tokenizer(txt));
}

std::vector<int> Embedding::tokenizer(const std::string& query) {
    return tokenizer_->encode(query);
=======
    return ids_embedding(tokenizer_encode(txt));
>>>>>>> 707b8a41
}

VARP Embedding::gen_attention_mask(int seq_len) {
    auto attention_mask = _Input({1, 1, 1, seq_len}, NCHW, halide_type_of<int>());
    auto ptr = attention_mask->writeMap<int>();
    for (int i = 0; i < seq_len; i++) {
        ptr[i] = 1;
    }
    return attention_mask;
}

VARP Embedding::gen_position_ids(int seq_len) {
    auto position_ids = _Input({1, seq_len}, NCHW, halide_type_of<int>());
    auto ptr = position_ids->writeMap<int>();
    for (int i = 0; i < seq_len; i++) {
        ptr[i] = i;
    }
    return position_ids;
}
// Embedding end
}
}<|MERGE_RESOLUTION|>--- conflicted
+++ resolved
@@ -33,10 +33,6 @@
 namespace MNN {
 namespace Transformer {
 
-<<<<<<< HEAD
-
-// Lvlm starts
-=======
 typedef void (*DequantFunction)(const uint8_t*, float*, float, float, int);
 
 static void q41_dequant_ref(const uint8_t* src, float* dst, float scale, float zero, int size) {
@@ -130,7 +126,6 @@
     }
 }
 
->>>>>>> 707b8a41
 class Lvlm : public Llm {
 public:
     Lvlm(std::shared_ptr<LlmConfig> config) : Llm(config) {
@@ -246,12 +241,8 @@
     MNN_PRINT("load tokenizer\n");
     tokenizer_.reset(Tokenizer::createTokenizer(config_->tokenizer_file()));
     MNN_PRINT("load tokenizer Done\n");
-<<<<<<< HEAD
-    // 2. load model
-=======
     disk_embedding_.reset(new DiskEmbedding(config_));
     // 3. load model
->>>>>>> 707b8a41
     Module::Config module_config;
     module_config.shapeMutable = true;
     module_config.rearrange = true;
@@ -368,11 +359,6 @@
     mTracing = start;
 }
 
-<<<<<<< HEAD
-VARP Llm::forward(const std::vector<int>& input_ids, int kv_seq_len_, int gen_seq_len_, bool is_prefill) {
-    if (is_prefill) current_modules_ = prefill_modules_;
-    else current_modules_ = decode_modules_;
-=======
 void Llm::tuning(TuneType type, std::vector<int> candidates) {
     if(type != OP_ENCODER_NUMBER) {
         MNN_ERROR("tuning type not supported\n");
@@ -408,8 +394,9 @@
     runtime_manager_->setHint(MNN::Interpreter::OP_ENCODER_NUMBER_FOR_COMMIT, prefer_candidate);
 }
 
-VARP Llm::forward(const std::vector<int>& input_ids) {
->>>>>>> 707b8a41
+VARP Llm::forward(const std::vector<int>& input_ids, int kv_seq_len_, int gen_seq_len_, bool is_prefill) {
+    if (is_prefill) current_modules_ = prefill_modules_;
+    else current_modules_ = decode_modules_;
     int seq_len = input_ids.size();
     auto attention_mask = gen_attention_mask(seq_len, kv_seq_len_, gen_seq_len_);
     auto position_ids = gen_position_ids(seq_len, kv_seq_len_, gen_seq_len_);
@@ -538,58 +525,6 @@
         forward({input_ids[0]}, input_ids.size() + 2, 1, false);
         return "Test";
     }
-<<<<<<< HEAD
-    return "Test";
-}
-
-std::vector<int> Llm::tokenizer(const std::string& prompt) {
-    return tokenizer_->encode(prompt);
-}
-
-// generate >
-=======
-    prompt_len_ = static_cast<int>(input_ids.size());
-    history_ids_.insert(history_ids_.end(), input_ids.begin(), input_ids.end()); // push to history_ids_
-    auto st = std::chrono::system_clock::now();
-    current_modules_ = prefill_modules_;
-    auto logits = forward(input_ids);
-    if (nullptr == logits.get()) {
-        return "";
-    }
-    int token = sample(logits, history_ids_);
-    auto et = std::chrono::system_clock::now();
-    current_modules_ = decode_modules_;
-    std::string output_str = tokenizer_decode(token);
-    prefill_us_ = std::chrono::duration_cast<std::chrono::microseconds>(et - st).count();
-    *os << output_str << std::flush;
-    while (gen_seq_len_ < config_->max_new_tokens()) {
-        st = std::chrono::system_clock::now();
-        history_ids_.push_back(token);
-        logits = nullptr;
-        logits = forward({token});
-        if (nullptr == logits.get()) {
-            return "";
-        }
-        if (logits->getInfo()->size == 0) {
-            return "";
-        }
-        token = sample(logits, history_ids_);
-        et = std::chrono::system_clock::now();
-        decode_us_ += std::chrono::duration_cast<std::chrono::microseconds>(et - st).count();
-        if (is_stop(token)) {
-            *os << end_with << std::flush;
-            break;
-        }
-        auto word = tokenizer_decode(token);
-        *os << word << std::flush;
-        output_str += word;
-    }
-    ExecutorScope::Current()->gc(Executor::FULL);
-#ifdef DUMP_PROFILE_INFO
-    print_speed();
-#endif
-    return output_str;
-}
 
 std::vector<int> Llm::tokenizer_encode(const std::string& user_content, bool use_template) {
     if (!use_template) {
@@ -599,23 +534,6 @@
     auto input_ids = tokenizer_->encode(prompt);
     return input_ids;
 }
-
-std::string Llm::response(const std::string& user_content, std::ostream* os, const char* end_with) {
-    generate_init();
-    if (!end_with) { end_with = "\n"; }
-    std::vector<int> input_ids;
-    if (config_->reuse_kv()) {
-        auto prompt = apply_prompt_template(user_content);
-        if (all_seq_len_ > 0) {
-            prompt = "<|im_end|>\n" + prompt;
-        }
-        input_ids = tokenizer_->encode(prompt);
-    } else {
-        input_ids = tokenizer_encode(user_content);
-    }
-    return generate(input_ids, os, end_with);
-}
->>>>>>> 707b8a41
 
 
 // < evaluation
@@ -871,12 +789,8 @@
 #endif
 }
 
-<<<<<<< HEAD
-std::vector<int> Lvlm::tokenizer(const std::string& prompt) {
-=======
 std::vector<int> Lvlm::tokenizer_encode(const std::string& query, bool use_template) {
     auto prompt = apply_prompt_template(query);
->>>>>>> 707b8a41
     // split query
     std::regex img_regex("<img>(.*?)</img>");
     std::string::const_iterator searchStart(prompt.cbegin());
@@ -983,15 +897,7 @@
 }
 
 VARP Embedding::txt_embedding(const std::string& txt) {
-<<<<<<< HEAD
-    return ids_embedding(tokenizer(txt));
-}
-
-std::vector<int> Embedding::tokenizer(const std::string& query) {
-    return tokenizer_->encode(query);
-=======
     return ids_embedding(tokenizer_encode(txt));
->>>>>>> 707b8a41
 }
 
 VARP Embedding::gen_attention_mask(int seq_len) {
