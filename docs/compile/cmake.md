--- conflicted
+++ resolved
@@ -98,9 +98,5 @@
 | MNN_SUPPORT_TRANSFORMER_FUSE | 是否支持Fuse Transformer相关OP实现，默认为 `OFF` |
 | MNN_BUILD_LLM        | 是否构建基于MNN的llm库和demo，默认为`OFF` |
 | MNN_BUILD_DIFFUSION  | 是否构建基于MNN的diffusion demo，需要打开MNN_BUILD_OPENCV和MNN_IMGCODECS宏使用 默认为`OFF` |
-<<<<<<< HEAD
-| MNN_KLEIDIAI         | 是否集成ARM的klediAI加速库【目前处于实验状态，只能跑对称量化的LLM模型】，默认为`OFF` |
-| MNN_USE_RVV          | 是否启用RISC-V向量扩展支持，默认为`OFF` |
-=======
 | MNN_KLEIDIAI         | 是否集成ARM的klediAI加速库，默认为`ON` |
->>>>>>> 5a92d224
+| MNN_USE_RVV          | 是否启用RISC-V向量扩展支持，默认为`OFF` |