# 编译宏介绍
MNN使用CMake构建项目，CMake中的宏定义列表如下：

|          宏名         |         宏说明         |
| -------------------- | ---------------------- |
| MNN_USE_SYSTEM_LIB   | 在使用`opencl`和`vulkan`时，使用系统库（`ON`）还是通过`dlopen`引入动态库（`OFF`），默认为`OFF` |
| MNN_BUILD_HARD       | 是否使用`-mfloat-abi=hard`，默认为`OFF` |
| MNN_BUILD_SHARED_LIBS   | 是否构建为动态库，默认为`ON` |
| MNN_WIN_RUNTIME_MT      | 在Windows上构建`dll`时是否使用`/MT`，默认为`OFF` |
| MNN_FORBID_MULTI_THREAD | 是否禁止多线程，默认为`OFF` |
| MNN_OPENMP           | 是否使用`OpenMP`的线程池，该选项在`Mac/iOS`平台无效，默认为`OFF` |
| MNN_USE_THREAD_POOL  | 是否使用MNN内部线程池，默认为`ON` |
| MNN_BUILD_TRAIN      | 是否构建MNN的训练框架，默认为`OFF` |
| MNN_BUILD_DEMO       | 是否构建MNN的demo，默认为`OFF` |
| MNN_BUILD_TOOLS      | 是否构建MNN的测试工具，默认为`ON` |
| MNN_BUILD_QUANTOOLS  | 是否构建MNN的量化工具，默认为`OFF` |
| MNN_EVALUATION       | 是否构建MNN的评估工具，默认为`OFF` |
| MNN_BUILD_CONVERTER  | 是否构建MNN的转换工具，默认为`OFF` |
| MNN_SUPPORT_QUANT_EXTEND  | 是否编译非核心算子的量化版本，默认为`ON` |
| MNN_SUPPORT_DEPRECATED_OP | 是否支持Tflite的量化算子等已经废弃的算子，用于兼容历史模型(1.1.0版本之前)，默认为`OFF` |
<<<<<<< HEAD
| MNN_SUPPORT_DEPRECATED_OPV2 | 是否编译MNN更新到3.0之后已经废弃的算子，用于兼容历史模型(3.0.0版本之前)，比如 `Convolution3D` / `ConvTranspose3D`，在3.0.0 版本之后改由模型转换器转化为对应2D算子，不再需要运行时支持，默认为`ON` |
| MNN_REDUCE_SIZE  | 是否裁剪MNN库大小，去除求导相关算子，减少优化策略，默认为`OFF` ，开启时，`MNN_SUPPORT_QUANT_EXTEND` / `MNN_SUPPORT_DEPRECATED_OP` / `MNN_SUPPORT_DEPRECATED_OPV2` / `MNN_USE_SPARSE_COMPUTE` 都会设成 `OFF`|
=======
| MNN_SUPPORT_DEPRECATED_OPV2 | 是否编译MNN更新到3.0之后已经废弃的算子，用于兼容历史模型(3.0.0版本之前)，比如 Convolution3D 和 ConvTranspose3D在3.0.0 版本之后改由模型转换器转化为对应2D算子，不再需要运行时支持，默认为`ON` |
| MNN_REDUCE_SIZE  | 是否裁剪MNN库大小，去除求导相关算子，减少优化策略，默认为`OFF` ，开启时，MNN_SUPPORT_QUANT_EXTEND / MNN_SUPPORT_DEPRECATED_OP / MNN_SUPPORT_DEPRECATED_OPV2 都会设成 OFF|
| MNN_SUPPORT_QUANT_EXTEND     | 是否开启Binary/Unary等算子的量化计算支持，默认为`ON` |
>>>>>>> 11634a1d
| MNN_DEBUG_MEMORY     | 是否开启MNN内存调试，默认为`OFF` |
| MNN_DEBUG_TENSOR_SIZE | 是否开启MNN tensor size调试，默认为`OFF` |
| MNN_GPU_TRACE        | 是否开启MNN GPU调试，默认为`OFF` |
| MNN_SEP_BUILD        | 是否构建MNN的后端和表达式分离版本，只在`MNN_BUILD_SHARED_LIBS=ON`时生效，默认为`ON` |
| NATIVE_LIBRARY_OUTPUT | 如果构建为动态库，则指定动态库的输出路径，默认为`OFF` |
| NATIVE_INCLUDE_OUTPUT | 如果构建为动态库，则指定动态库的头文件路径，默认为`OFF` |
| MNN_AAPL_FMWK        | 是否构建`MNN.framework`替代`*.dylib`，默认为`OFF` |
| MNN_WITH_PLUGIN      | 是否支持`Plugin算子`，默认为`OFF` |
| MNN_SKIPBUILD_GEOMETRY   | 是否跳过MNN的几何计算编译，若是，MNN引擎仅支持在模型转换工具时加上 --saveStaticModel 转换出来的固定输入形状的模型，默认为`OFF` |
| MNN_BUILD_MINI       | 是否构建MNN的最小化版本，若是，开启 `MNN_SKIPBUILD_GEOMETRY` 和 `MNN_REDUCE_SIZE`，默认为`OFF` |
| MNN_USE_SSE          | 在x86上是否使用SSE指令集，默认为`OFF` |
| MNN_BUILD_CODEGEN    | 是否构建MNN的代码生成部分，该功能提供了算子融合与代码生成能力，为实验性功能，默认为`OFF` |
| MNN_ENABLE_COVERAGE  | 是否开启MNN的代码覆盖率，默认为`OFF` |
| MNN_BUILD_PROTOBUFFER | 是否使用MNN中的`protobuffer`，默认为`ON` |
| MNN_BUILD_OPENCV     | 是否构建MNN的OpenCV功能，默认为`OFF` |
| MNN_BUILD_AUDIO      | 是否构建MNN的Audio功能，默认为`OFF` |
| MNN_INTERNAL         | 是否构建MNN的一些内部功能，如：日志；默认为`OFF` |
| MNN_JNI              | 是否构建MNN的JNI支持，默认为`OFF` |
| MNN_METAL            | 是否构建`Metal`后端，默认为`OFF` |
| MNN_OPENCL           | 是否构建`OpenCL`后端，默认为`OFF` |
| MNN_OPENGL           | 是否构建`OpenGL`后端，默认为`OFF` |
| MNN_VULKAN           | 是否构建`Vulkan`后端，默认为`OFF` |
| MNN_ARM82            | 编译ARM架构时，是否构建`Armv8.2`后端，以支持FP16计算，默认为`ON` |
| MNN_SME2             | 编译ARM架构时，是否构建`ArmSme2`后端，以支持使用sme2指令集计算，默认为`ON` |
| MNN_SUPPORT_FP16_ARMV7            | 编译armeabi-v7a架构时，是否构建`Armv8.2`后端，以支持FP16计算，默认为`OFF` |
| MNN_ONEDNN           | 是否使用`oneDNN`，默认为`OFF` |
| MNN_AVX2             | 在`MNN_USE_SSE`开启的基础上，是否增加AVX2指令的支持，默认为`ON` |
| MNN_AVX512           | 在`MNN_USE_SSE`和`MNN_AVX2`开启的基础上，是否增加`avx512`指令集的支持，默认为`OFF` |
| MNN_CUDA             | 是否构建`Cuda`后端，默认为`OFF` |
| MNN_CUDA_PROFILE     | 是否打开CUDA profile工具，默认为`OFF` |
| MNN_CUDA_QUANT       | 是否打开CUDA 量化文件编译，默认为`OFF` |
| MNN_CUDA_BF16        | 是否打开CUDA Bf16文件编译，默认为`OFF` |
| MNN_CUDA_TUNE_PARAM  | 是否打开CUDA TUNE相关文件编译，目前仅支持安培及以上架构，默认为`OFF` |
| MNN_TENSORRT         | 是否构建`TensorRT`后端，默认为`OFF` |
| MNN_COREML           | 是否构建`CoreML`后端，默认为`OFF` |
| MNN_NNAPI            | 是否构建`NNAPI`后端，默认为`OFF`  |
<<<<<<< HEAD
| MNN_QNN            | 是否构建`QNN`后端，默认为`OFF`  |
| MNN_NPU            | 是否构建`NPU`后端，默认为`OFF`  |
| MNN_USE_SPARSE_COMPUTE | 是否使用稀疏计算，默认为`ON` |
=======
| MNN_QNN              | 是否构建`QNN`后端，默认为`OFF` |
| MNN_QNN_CONVERT_MODE | 在`MNN_QNN`开启的基础上,是否构建Convert模式的QNN后端，默认为`OFF` |
>>>>>>> 11634a1d
| MNN_BUILD_BENCHMARK  | 是否构建MNN的性能测试，默认为`OFF` |
| MNN_BUILD_TEST       | 是否构建MNN的单元测试，默认为`OFF` |
| MNN_BUILD_FOR_ANDROID_COMMAND | 是否使用命令行构建`Android`，默认为`OFF` |
| MNN_USE_LOGCAT       | 是否使用`logcat`代替`printf`输出日志，默认为`ON` |
| MNN_USE_CPP11        | 是否使用`C++11`编译MNN，默认为`ON` |
| MNN_SUPPORT_BF16     | 是否支持`BF16`，默认为`OFF` |
| MNN_SSE_USE_FP16_INSTEAD | 在X86平台是否使用`FP16`替代`BF16`，默认为`OFF` |
| MNN_AVX512_VNNI      | 是否使用`avx512_vnni`指令，该宏仅在`MNN_AVX512=ON`时生效，默认为`OFF` |
| MNN_OPENCL_SIZE_CUT  | 是否为了降低OpenCL大小而关闭OpenCL Buffer实现，该宏仅在`MNN_OPENCL=ON`时生效，默认为`OFF` |
| MNN_GPU_TIME_PROFILE | 是否打开OpenCL后端及Vulkan后端的Kernel性能Profile，该宏仅在`MNN_OPENCL=ON`或`MNN_VULKAN=ON`时生效，默认为`OFF` |
| MNN_METALLIB_SOURCE  | 使用Metal时是否直接使用Metal源码，该宏仅在`MNN_METAL=ON`时生效，默认为`ON` |
| MNN_VULKAN_DEBUG     | 是否打开Vulkan的DEBUG模式，该宏仅在`MNN_VULKAN=ON`时生效，默认为`OFF` |
| MNN_OPENGL_REGEN     | 是否重新生成OpenGL Kenel，该宏仅在`MNN_OPENGL=ON`时生效，默认为`OFF` |
| MNN_TRT_DYNAMIC      | 是否通过dlopen的方式引入TRT的动态库，该宏仅在`MNN_TENSORRT=ON`时生效，默认为`OFF` |
| MNN_BUILD_TORCH      | 构建的`MNNConvert`是否支持`TorchScript`，该宏仅在`MNN_BUILD_CONVERTER=ON`时生效，默认为`OFF` |
| MNN_TRAIN_DEBUG      | 构建的训练模块是否支持调试，该宏仅在`MNN_BUILD_TRAIN=ON`时生效，默认为`OFF` |
| MNN_USE_OPENCV       | 构建的训练Demo是否使用`OpenCV`依赖，该宏仅在`MNN_BUILD_TRAIN=ON`时生效，默认为`OFF` |
| MNN_IMGPROC_COLOR    | 构建MNN的OpenCV功能是否开启`颜色空间转换`，默认为`ON` |
| MNN_IMGPROC_GEOMETRIC | 构建MNN的OpenCV功能是否开启`形变`，默认为`ON` |
| MNN_IMGPROC_DRAW     | 构建MNN的OpenCV功能是否开启`画图`，默认为`ON` |
| MNN_IMGPROC_FILTER   | 构建MNN的OpenCV功能是否开启`滤波`，默认为`ON` |
| MNN_IMGPROC_MISCELLANEOUS | 构建MNN的OpenCV功能是否开启`混合`，默认为`ON` |
| MNN_IMGPROC_STRUCTRAL | 构建MNN的OpenCV功能是否开启`结构`，默认为`ON` |
| MNN_IMGPROC_HISTOGRAMS | 构建MNN的OpenCV功能是否开启`直方图`，默认为`ON` |
| MNN_CALIB3D          | 构建MNN的OpenCV功能是否开启`3d`，默认为`ON` |
| MNN_IMGCODECS        | 构建MNN的OpenCV功能是否开启`图像编解码`，默认为`OFF` |
| MNN_CVCORE           | 构建MNN的OpenCV功能是否开启`core`功能，默认为`ON` |
| MNN_OPENCV_TEST      | 构建MNN的OpenCV功能是否开启单元测试，默认为`OFF` |
| MNN_OPENCV_BENCH     | 构建MNN的OpenCV功能是否开启性能benchmark，默认为`OFF` |
| MNN_AUDIO_TEST       | 构建MNN的Audio功能是否开启单元测试，默认为`OFF` |
| MNN_VULKAN_IMAGE     | 构建MNN的Vulkan后端时采用Image内存模式，以便支持FP16和部分移动端上GPU的加速，默认为`ON` |
| MNN_LOW_MEMORY       | 是否支持低内存模式，支持低内存模式使用权值量化模型并设置`low_memory`则会使用计算时反量化，默认为`OFF` |
| MNN_CPU_WEIGHT_DEQUANT_GEMM       | 是否编译CPU权重反量化的矩阵乘Kernel， 如果打开该编译宏并且在CPU推理时设置MNN::BackendConfig::MemoryMode=Memory_Normal，就会使用权重反量化算子进行权重量化模型的推理，默认为`OFF` |
| MNN_SUPPORT_RENDER   | 是否支持图形渲染相关算子实现，默认为 `OFF` |
| MNN_SUPPORT_TRANSFORMER_FUSE | 是否支持Fuse Transformer相关OP实现，默认为 `OFF` |
| MNN_BUILD_LLM        | 是否构建基于MNN的llm库和demo，默认为`OFF` |
| MNN_BUILD_DIFFUSION  | 是否构建基于MNN的diffusion demo，需要打开MNN_BUILD_OPENCV和MNN_IMGCODECS宏使用 默认为`OFF` |
| MNN_KLEIDIAI         | 是否集成ARM的klediAI加速库【目前处于实验状态，只能跑对称量化的LLM模型】，默认为`OFF` |<|MERGE_RESOLUTION|>--- conflicted
+++ resolved
@@ -16,16 +16,11 @@
 | MNN_BUILD_QUANTOOLS  | 是否构建MNN的量化工具，默认为`OFF` |
 | MNN_EVALUATION       | 是否构建MNN的评估工具，默认为`OFF` |
 | MNN_BUILD_CONVERTER  | 是否构建MNN的转换工具，默认为`OFF` |
-| MNN_SUPPORT_QUANT_EXTEND  | 是否编译非核心算子的量化版本，默认为`ON` |
-| MNN_SUPPORT_DEPRECATED_OP | 是否支持Tflite的量化算子等已经废弃的算子，用于兼容历史模型(1.1.0版本之前)，默认为`OFF` |
-<<<<<<< HEAD
-| MNN_SUPPORT_DEPRECATED_OPV2 | 是否编译MNN更新到3.0之后已经废弃的算子，用于兼容历史模型(3.0.0版本之前)，比如 `Convolution3D` / `ConvTranspose3D`，在3.0.0 版本之后改由模型转换器转化为对应2D算子，不再需要运行时支持，默认为`ON` |
-| MNN_REDUCE_SIZE  | 是否裁剪MNN库大小，去除求导相关算子，减少优化策略，默认为`OFF` ，开启时，`MNN_SUPPORT_QUANT_EXTEND` / `MNN_SUPPORT_DEPRECATED_OP` / `MNN_SUPPORT_DEPRECATED_OPV2` / `MNN_USE_SPARSE_COMPUTE` 都会设成 `OFF`|
-=======
-| MNN_SUPPORT_DEPRECATED_OPV2 | 是否编译MNN更新到3.0之后已经废弃的算子，用于兼容历史模型(3.0.0版本之前)，比如 Convolution3D 和 ConvTranspose3D在3.0.0 版本之后改由模型转换器转化为对应2D算子，不再需要运行时支持，默认为`ON` |
-| MNN_REDUCE_SIZE  | 是否裁剪MNN库大小，去除求导相关算子，减少优化策略，默认为`OFF` ，开启时，MNN_SUPPORT_QUANT_EXTEND / MNN_SUPPORT_DEPRECATED_OP / MNN_SUPPORT_DEPRECATED_OPV2 都会设成 OFF|
-| MNN_SUPPORT_QUANT_EXTEND     | 是否开启Binary/Unary等算子的量化计算支持，默认为`ON` |
->>>>>>> 11634a1d
+| MNN_SUPPORT_QUANT_EXTEND    | 是否编译非核心算子的量化版本，默认为`ON` |
+| MNN_SUPPORT_DEPRECATED_OP   | 是否支持Tflite的量化算子等已经废弃的算子，用于兼容历史模型(1.1.0版本之前)，默认为`OFF` |
+| MNN_SUPPORT_DEPRECATED_OPV2 | 是否编译MNN更新到3.0之后已经废弃的算子，用于兼容历史模型(3.0.0版本之前)，比如 `Convolution3D` / `ConvTranspose3D` 在3.0.0 版本之后改由模型转换器转化为对应2D算子，不再需要运行时支持，默认为`ON` |
+| MNN_REDUCE_SIZE      | 是否裁剪MNN库大小，去除求导相关算子，减少优化策略，默认为`OFF` ，开启时，`MNN_SUPPORT_QUANT_EXTEND` / `MNN_SUPPORT_DEPRECATED_OP` / `MNN_SUPPORT_DEPRECATED_OPV2` / `MNN_USE_SPARSE_COMPUTE` 都会设成 `OFF` |
+| MNN_SUPPORT_QUANT_EXTEND    | 是否开启Binary/Unary等算子的量化计算支持，默认为`ON` |
 | MNN_DEBUG_MEMORY     | 是否开启MNN内存调试，默认为`OFF` |
 | MNN_DEBUG_TENSOR_SIZE | 是否开启MNN tensor size调试，默认为`OFF` |
 | MNN_GPU_TRACE        | 是否开启MNN GPU调试，默认为`OFF` |
@@ -62,14 +57,10 @@
 | MNN_TENSORRT         | 是否构建`TensorRT`后端，默认为`OFF` |
 | MNN_COREML           | 是否构建`CoreML`后端，默认为`OFF` |
 | MNN_NNAPI            | 是否构建`NNAPI`后端，默认为`OFF`  |
-<<<<<<< HEAD
-| MNN_QNN            | 是否构建`QNN`后端，默认为`OFF`  |
+| MNN_QNN              | 是否构建`QNN`后端，默认为`OFF` |
+| MNN_QNN_CONVERT_MODE | 在`MNN_QNN`开启的基础上,是否构建Convert模式的QNN后端，默认为`OFF` |
 | MNN_NPU            | 是否构建`NPU`后端，默认为`OFF`  |
 | MNN_USE_SPARSE_COMPUTE | 是否使用稀疏计算，默认为`ON` |
-=======
-| MNN_QNN              | 是否构建`QNN`后端，默认为`OFF` |
-| MNN_QNN_CONVERT_MODE | 在`MNN_QNN`开启的基础上,是否构建Convert模式的QNN后端，默认为`OFF` |
->>>>>>> 11634a1d
 | MNN_BUILD_BENCHMARK  | 是否构建MNN的性能测试，默认为`OFF` |
 | MNN_BUILD_TEST       | 是否构建MNN的单元测试，默认为`OFF` |
 | MNN_BUILD_FOR_ANDROID_COMMAND | 是否使用命令行构建`Android`，默认为`OFF` |
