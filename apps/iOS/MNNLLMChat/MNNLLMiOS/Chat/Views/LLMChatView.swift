//
//  LLMChatView.swift
//  MNNLLMiOS
//
//  Created by 游薪渝(揽清) on 2025/1/8.
//

import Foundation
import SwiftUI
import ExyteChat
import ExyteMediaPicker
import AVFoundation

struct LLMChatView: View {
    @StateObject private var viewModel: LLMChatViewModel
    @Environment(\.presentationMode) private var presentationMode
    
    private let title: String
    private let modelPath: String

    private let recorderSettings = RecorderSettings(audioFormatID: kAudioFormatLinearPCM,
                                                    sampleRate: 44100, numberOfChannels: 2,
                                                    linearPCMBitDepth: 16)

    @State private var showSettings = false

    init(modelInfo: ModelInfo, history: ChatHistory? = nil) {
        self.title = modelInfo.modelName
        self.modelPath = modelInfo.localPath
        let viewModel = LLMChatViewModel(modelInfo: modelInfo, history: history)
        _viewModel = StateObject(wrappedValue: viewModel)
    }
    
    var body: some View {
<<<<<<< HEAD
        ChatView(messages: viewModel.messages, chatType: .conversation) { draft in
            viewModel.sendToLLM(draft: draft)
        }
        .setStreamingMessageProvider {
            viewModel.currentStreamingMessageId
        }
        .setAvailableInput(
            self.title.lowercased().contains("vl") ? .textAndMedia :
            self.title.lowercased().contains("audio") ? .textAndAudio :
            (self.title.isEmpty ? .textOnly : .textOnly)
        )
        .messageUseMarkdown(true)
        .setRecorderSettings(recorderSettings)
        .setThinkingMode(
            supportsThinkingMode: viewModel.supportsThinkingMode,
            isEnabled: viewModel.isThinkingModeEnabled,
            onToggle: {
                viewModel.toggleThinkingMode()
=======
        ZStack {
            ChatView(messages: viewModel.messages, chatType: .conversation) { draft in
                viewModel.sendToLLM(draft: draft)
>>>>>>> d7028c9a
            }
            .setStreamingMessageProvider {
                viewModel.currentStreamingMessageId
            }
            .setAvailableInput(
                self.title.lowercased().contains("omni") ? .full:
                self.title.lowercased().contains("vl") ? .textAndMedia :
                self.title.lowercased().contains("audio") ? .textAndAudio :
                (self.title.isEmpty ? .textOnly : .textOnly)
            )
            .messageUseMarkdown(true)
            .setRecorderSettings(recorderSettings)
            .setThinkingMode(
                supportsThinkingMode: viewModel.supportsThinkingMode,
                isEnabled: viewModel.isThinkingModeEnabled,
                onToggle: {
                    viewModel.toggleThinkingMode()
                }
            )
            .setMediaPickerSelectionParameters(
                MediaPickerParameters(mediaType: .photo,
                                      selectionLimit: 1,
                                     showFullscreenPreview: false)
            )
            .chatTheme(
                ChatTheme(
                    colors: .init(
                        messageMyBG: .customBlue.opacity(0.2),
                        messageFriendBG: .clear
                    ),
                    images: .init(
                        attach: Image(systemName: "photo"),
                        attachCamera: Image("attachCamera", bundle: .current)
                    )
                )
            )
            .mediaPickerTheme(
                main: .init(
                    text: .white,
                    albumSelectionBackground: .customPickerBg,
                    fullscreenPhotoBackground: .customPickerBg,
                    cameraBackground: .black,
                    cameraSelectionBackground: .black
                ),
                selection: .init(
                    emptyTint: .white,
                    emptyBackground: .black.opacity(0.25),
                    selectedTint: .customBlue,
                    fullscreenTint: .white
                )
            )
            .navigationBarTitle("")
            .navigationBarTitleDisplayMode(.inline)
            .navigationBarBackButtonHidden()
            .disabled(viewModel.chatInputUnavilable)
            .toolbar {
                ToolbarItem(placement: .navigationBarLeading) {
                    Button {
                        presentationMode.wrappedValue.dismiss()
                    } label: {
                        Image("backArrow", bundle: .current)
                    }
                }

                ToolbarItem(placement: .principal) {
                    HStack {
                        VStack(alignment: .leading, spacing: 0) {
                            Text(title)
                                .fontWeight(.semibold)
                                .font(.headline)
                                .foregroundColor(.black)
                            
                            Text(viewModel.chatStatus)
                                .font(.footnote)
                                .foregroundColor(Color(hex: "AFB3B8"))
                        }
                        Spacer()
                    }
                    .padding(.leading, 10)
                }

                ToolbarItem(placement: .navigationBarTrailing) {
                    HStack(spacing: 8) {
                        // Settings Button
                        Button(action: { showSettings.toggle() }) {
                            Image(systemName: "gear")
                        }
                        .sheet(isPresented: $showSettings) {
                            ModelSettingsView(showSettings: $showSettings, viewModel: viewModel)
                        }
                    }
                }
            }
            .onAppear {
                viewModel.onStart()
            }
            .onDisappear(perform: viewModel.onStop)
            .onReceive(NotificationCenter.default.publisher(for: .dismissKeyboard)) { _ in
                // Hidden keyboard
                UIApplication.shared.sendAction(#selector(UIResponder.resignFirstResponder), to: nil, from: nil, for: nil)
            }
                
            // Loading overlay
            if !viewModel.isModelLoaded {
                Color.black.opacity(0.4)
                    .ignoresSafeArea()
                    .overlay(
                        VStack(spacing: 20) {
                            ProgressView()
                                .progressViewStyle(CircularProgressViewStyle(tint: .white))
                                .scaleEffect(1.5)
                            
                            Text(NSLocalizedString("Model is loading...", comment: ""))
                                .font(.system(size: 15, weight: .regular))
                                .foregroundColor(.white)
                                .font(.headline)
                        }
                    )
            }
        }
    }
    
    // MARK: - LLM Chat Message Builder
    @ViewBuilder
    private func LLMChatMessageView(
        message: Message,
        positionInGroup: PositionInUserGroup,
        showContextMenuClosure: @escaping () -> Void,
        messageActionClosure: @escaping (Message, DefaultMessageMenuAction) -> Void,
        showAttachmentClosure: @escaping (Attachment) -> Void
    ) -> some View {
        LLMMessageView(
            message: message,
            positionInGroup: positionInGroup,
            isAssistantMessage: !message.user.isCurrentUser,
            isStreamingMessage: viewModel.currentStreamingMessageId == message.id,
            showContextMenuClosure: {
                if !viewModel.isProcessing {
                    showContextMenuClosure()
                }
            },
            messageActionClosure: messageActionClosure,
            showAttachmentClosure: showAttachmentClosure
        )
    }
}<|MERGE_RESOLUTION|>--- conflicted
+++ resolved
@@ -32,30 +32,9 @@
     }
     
     var body: some View {
-<<<<<<< HEAD
-        ChatView(messages: viewModel.messages, chatType: .conversation) { draft in
-            viewModel.sendToLLM(draft: draft)
-        }
-        .setStreamingMessageProvider {
-            viewModel.currentStreamingMessageId
-        }
-        .setAvailableInput(
-            self.title.lowercased().contains("vl") ? .textAndMedia :
-            self.title.lowercased().contains("audio") ? .textAndAudio :
-            (self.title.isEmpty ? .textOnly : .textOnly)
-        )
-        .messageUseMarkdown(true)
-        .setRecorderSettings(recorderSettings)
-        .setThinkingMode(
-            supportsThinkingMode: viewModel.supportsThinkingMode,
-            isEnabled: viewModel.isThinkingModeEnabled,
-            onToggle: {
-                viewModel.toggleThinkingMode()
-=======
         ZStack {
             ChatView(messages: viewModel.messages, chatType: .conversation) { draft in
                 viewModel.sendToLLM(draft: draft)
->>>>>>> d7028c9a
             }
             .setStreamingMessageProvider {
                 viewModel.currentStreamingMessageId
